package cmd

import (
	"crypto/tls"
	"crypto/x509"
	"fmt"
	"io/ioutil"
	"math/rand"
	"os"
	"os/exec"
	"runtime/debug"
	"sort"
	"strings"
	"sync"
	"time"

	"github.com/micro-community/micro/v3/cmd/cli/util"
	"github.com/micro-community/micro/v3/plugin"
	_ "github.com/micro-community/micro/v3/cmd/usage"
	"github.com/micro-community/micro/v3/profile"
	"github.com/micro-community/micro/v3/service/auth"
	"github.com/micro-community/micro/v3/service/broker"
	"github.com/micro-community/micro/v3/service/client"
	"github.com/micro-community/micro/v3/service/config"
	"github.com/micro-community/micro/v3/service/logger"
	"github.com/micro-community/micro/v3/service/registry"
	"github.com/micro-community/micro/v3/service/runtime"
	"github.com/micro-community/micro/v3/service/server"
	"github.com/micro-community/micro/v3/service/store"
	"github.com/micro-community/micro/v3/service/network"

	mConfigCli "github.com/micro-community/micro/v3/service/config/client"
	mConfigStore "github.com/micro-community/micro/v3/service/config/store"

	inConfig "github.com/micro-community/micro/v3/util/config"
	"github.com/micro-community/micro/v3/util/helper"
	"github.com/micro-community/micro/v3/util/report"
	"github.com/micro-community/micro/v3/util/user"
	"github.com/micro-community/micro/v3/util/wrapper"

	"github.com/urfave/cli/v2"
)

//Cmd for core cmd interface
type Cmd interface {
	// Init initializes options
	// Note: Use Run to parse command line
	Init(opts ...Option) error
	// Options set within this command
	Options() Options
	// The cli app within this cmd
	App() *cli.App
	// Run executes the command
	Run() error
	// Implementation
	String() string
}

type command struct {
	opts Options
	app  *cli.App

	// before is a function which should
	// be called in Before if not nil
	before cli.ActionFunc

	// indicates whether this is a service
	service bool
}

//Default value
var (
	DefaultCmd Cmd = New()

	onceBefore sync.Once

	// name of the binary
	name = "micro"
	// description of the binary
	description = "A framework for cloud native development\n\n	 Use `micro [command] --help` to see command specific help."
	// defaultFlags which are used on all commands
	defaultFlags = []cli.Flag{
		&cli.StringFlag{
			Name:    "c",
			Usage:   "Set the config file: Defaults to ~/.micro/config.json",
			EnvVars: []string{"MICRO_CONFIG_FILE"},
		},
		&cli.StringFlag{
			Name:    "env",
			Aliases: []string{"e"},
			Usage:   "Set the environment to operate in",
			EnvVars: []string{"MICRO_ENV"},
		},
		&cli.StringFlag{
			Name:    "profile",
			Usage:   "Set the micro server profile: e.g. local or kubernetes",
			EnvVars: []string{"MICRO_PROFILE"},
		},
		&cli.StringFlag{
			Name:    "namespace",
			EnvVars: []string{"MICRO_NAMESPACE"},
			Usage:   "Namespace the service is operating in",
			Value:   "micro",
		},
		&cli.StringFlag{
			Name:    "auth_address",
			EnvVars: []string{"MICRO_AUTH_ADDRESS"},
			Usage:   "Comma-separated list of auth addresses",
		},
		&cli.StringFlag{
			Name:    "auth_id",
			EnvVars: []string{"MICRO_AUTH_ID"},
			Usage:   "Account ID used for client authentication",
		},
		&cli.StringFlag{
			Name:    "auth_secret",
			EnvVars: []string{"MICRO_AUTH_SECRET"},
			Usage:   "Account secret used for client authentication",
		},
		&cli.StringFlag{
			Name:    "auth_public_key",
			EnvVars: []string{"MICRO_AUTH_PUBLIC_KEY"},
			Usage:   "Public key for JWT auth (base64 encoded PEM)",
		},
		&cli.StringFlag{
			Name:    "auth_private_key",
			EnvVars: []string{"MICRO_AUTH_PRIVATE_KEY"},
			Usage:   "Private key for JWT auth (base64 encoded PEM)",
		},
		&cli.StringFlag{
			Name:    "registry_address",
			EnvVars: []string{"MICRO_REGISTRY_ADDRESS"},
			Usage:   "Comma-separated list of registry addresses",
		},
		&cli.StringFlag{
			Name:    "registry_tls_ca",
			Usage:   "Certificate authority for TLS with registry",
			EnvVars: []string{"MICRO_REGISTRY_TLS_CA"},
		},
		&cli.StringFlag{
			Name:    "registry_tls_cert",
			Usage:   "Client cert for TLS with registry",
			EnvVars: []string{"MICRO_REGISTRY_TLS_CERT"},
		},
		&cli.StringFlag{
			Name:    "registry_tls_key",
			Usage:   "Client key for TLS with registry",
			EnvVars: []string{"MICRO_REGISTRY_TLS_KEY"},
		},
		&cli.StringFlag{
			Name:    "broker_address",
			EnvVars: []string{"MICRO_BROKER_ADDRESS"},
			Usage:   "Comma-separated list of broker addresses",
		},
		&cli.StringFlag{
			Name:    "events_tls_ca",
			Usage:   "Certificate authority for TLS with events",
			EnvVars: []string{"MICRO_EVENTS_TLS_CA"},
		},
		&cli.StringFlag{
			Name:    "events_tls_cert",
			Usage:   "Client cert for TLS with events",
			EnvVars: []string{"MICRO_EVENTS_TLS_CERT"},
		},
		&cli.StringFlag{
			Name:    "events_tls_key",
			Usage:   "Client key for TLS with events",
			EnvVars: []string{"MICRO_EVENTS_TLS_KEY"},
		},
		&cli.StringFlag{
			Name:    "broker_tls_ca",
			Usage:   "Certificate authority for TLS with broker",
			EnvVars: []string{"MICRO_BROKER_TLS_CA"},
		},
		&cli.StringFlag{
			Name:    "broker_tls_cert",
			Usage:   "Client cert for TLS with broker",
			EnvVars: []string{"MICRO_BROKER_TLS_CERT"},
		},
		&cli.StringFlag{
			Name:    "broker_tls_key",
			Usage:   "Client key for TLS with broker",
			EnvVars: []string{"MICRO_BROKER_TLS_KEY"},
		},
		&cli.StringFlag{
			Name:    "store_address",
			EnvVars: []string{"MICRO_STORE_ADDRESS"},
			Usage:   "Comma-separated list of store addresses",
		},
		&cli.StringFlag{
			Name:    "proxy_address",
			Usage:   "Proxy requests via the HTTP address specified",
			EnvVars: []string{"MICRO_PROXY"},
		},
		&cli.BoolFlag{
			Name:    "report_usage",
			Usage:   "Report usage statistics",
			EnvVars: []string{"MICRO_REPORT_USAGE"},
			Value:   true,
		},
		&cli.StringFlag{
			Name:    "service_name",
			Usage:   "Name of the micro service",
			EnvVars: []string{"MICRO_SERVICE_NAME"},
		},
		&cli.StringFlag{
			Name:    "service_version",
			Usage:   "Version of the micro service",
			EnvVars: []string{"MICRO_SERVICE_VERSION"},
		},
		&cli.StringFlag{
			Name:    "service_address",
			Usage:   "Address to run the service on",
			EnvVars: []string{"MICRO_SERVICE_ADDRESS"},
		},
		&cli.StringFlag{
			Name:    "config_secret_key",
			Usage:   "Key to use when encoding/decoding secret config values. Will be generated and saved to file if not provided.",
			Value:   "",
			EnvVars: []string{"MICRO_CONFIG_SECRET_KEY"},
		},
<<<<<<< HEAD
		&cli.BoolFlag{
			Name:    "default_wrapper",
			Usage:   "Provide a default wrapper for default client and server to handle auth,trace,log,cache etc.",
			Value:   true,
			EnvVars: []string{"MICRO_DEFAULT_WRAPPER"},
		},
		&cli.BoolFlag{
			Name:    "debug_mode",
			Usage:   "run service in debug mode",
			EnvVars: []string{"MICRO_DEBUG_MODE"},
			Value:   false,
=======
		&cli.StringFlag{
			Name:    "tracing_reporter_address",
			Usage:   "The host:port of the opentracing agent e.g. localhost:6831",
			EnvVars: []string{"MICRO_TRACING_REPORTER_ADDRESS"},
>>>>>>> 7086c01d
		},
	}
)

func init() {
	rand.Seed(time.Now().Unix())

	// configure defaults for all packages
	setupDefaults()
}

func action(c *cli.Context) error {
	if c.Args().Len() > 0 {
		// if an executable is available with the name of
		// the command, execute it with the arguments from
		// index 1 on.
		v, err := exec.LookPath("micro-" + c.Args().First())
		if err == nil {
			ce := exec.Command(v, c.Args().Slice()[1:]...)
			ce.Stdout = os.Stdout
			ce.Stderr = os.Stderr
			return ce.Run()
		}

		// lookup the service, e.g. "micro config set" would
		// firstly check to see if the service, e.g. config
		// exists within the current namespace, then it would
		// execute the Config.Set RPC, setting the flags in the
		// request.
		if srv, ns, err := lookupService(c); err != nil {
			return util.CliError(err)
		} else if srv != nil && shouldRenderHelp(c) {
			return cli.Exit(formatServiceUsage(srv, c), 0)
		} else if srv != nil {
			err := callService(srv, ns, c)
			return util.CliError(err)
		}

		// srv == nil
		return helper.UnexpectedCommand(c)

	}

	return helper.MissingCommand(c)
}

//New return a cmd
func New(opts ...Option) Cmd {
	options := Options{}
	for _, o := range opts {
		o(&options)
	}

	cmd := new(command)
	cmd.opts = options
	cmd.app = cli.NewApp()
	cmd.app.Name = name
	cmd.app.Version = buildVersion()
	cmd.app.Usage = description
	cmd.app.Flags = defaultFlags
	cmd.app.Action = action
	cmd.app.Before = beforeFromContext(options.Context, cmd.Before)

	// if this option has been set, we're running a service
	// and no action needs to be performed. The CMD package
	// is just being used to parse flags and configure micro.
	if setupOnlyFromContext(options.Context) {
		cmd.service = true
		cmd.app.Action = func(ctx *cli.Context) error { return nil }
	}

	//flags to add
	if len(options.Flags) > 0 {
		cmd.app.Flags = append(cmd.app.Flags, options.Flags...)
	}
	//action to replace
	if options.Action != nil {
		cmd.app.Action = options.Action
	}
	// cmd to add to use registry

	return cmd
}

func (c *command) App() *cli.App {
	return c.app
}

func (c *command) Options() Options {
	return c.opts
}

// Before is executed before any subcommand
func (c *command) Before(ctx *cli.Context) error {
		//micro server or micro service ..
	// set the config file if specified
	if cf := ctx.String("c"); len(cf) > 0 {
		inConfig.SetConfig(cf)
	}

	// initialize plugins
	for _, p := range plugin.Plugins() {
		if err := p.Init(ctx); err != nil {
			return err
		}
	}

	// certain commands don't require loading
	if ctx.Args().First() == "env" {
		return nil
	}

	// default the profile for the server
	prof := ctx.String("profile")

	// if no profile is set then set one
	if len(prof) == 0 {
		switch ctx.Args().First() {
		case "service", "server":
			prof = "local"
		default:
			prof = "client"
		}
	}

	// apply the profile
	if profile, err := profile.Load(prof); err != nil {
		logger.Fatal(err)
	} else {
		// load the profile
		profile.Setup(ctx)
	}

	// set the proxy address
	var proxy string
	if c.service || ctx.IsSet("proxy_address") {
		// use the proxy address passed as a flag, this is normally
		// the micro network
		proxy = ctx.String("proxy_address")
	} else {
		// for CLI, use the external proxy which is loaded from the
		// local config
		var err error
		proxy, err = util.CLIProxyAddress(ctx)
		if err != nil {
			return err
		}
	}
	if len(proxy) > 0 {
		client.DefaultClient.Init(client.Proxy(proxy))
	}

	// use the internal network lookup
	client.DefaultClient.Init(
		client.Lookup(network.Lookup),
	)
	// default wrapper
	if ctx.Bool("default_wrapper") {
		// wrap the client
		client.DefaultClient = wrapper.AuthClient(client.DefaultClient)
		// client.DefaultClient = wrapper.CacheClient(client.DefaultClient)
		client.DefaultClient = wrapper.TraceCall(client.DefaultClient)
		//	client.DefaultClient = wrapper.FromService(client.DefaultClient)
		client.DefaultClient = wrapper.LogClient(client.DefaultClient)

		// wrap the server
		server.DefaultServer.Init(
			server.WrapHandler(wrapper.AuthHandler()),
			server.WrapHandler(wrapper.TraceHandler()),
			server.WrapHandler(wrapper.HandlerStats()),
			server.WrapHandler(wrapper.LogHandler()),
			server.WrapHandler(wrapper.MetricsHandler()),
		)

<<<<<<< HEAD
	}
=======
	onceBefore.Do(func() {
		// wrap the client
		client.DefaultClient = wrapper.AuthClient(client.DefaultClient)
		client.DefaultClient = wrapper.TraceCall(client.DefaultClient)
		client.DefaultClient = wrapper.LogClient(client.DefaultClient)
		client.DefaultClient = wrapper.OpentraceClient(client.DefaultClient)

		// wrap the server
		server.DefaultServer.Init(
			server.WrapHandler(wrapper.AuthHandler()),
			server.WrapHandler(wrapper.TraceHandler()),
			server.WrapHandler(wrapper.HandlerStats()),
			server.WrapHandler(wrapper.LogHandler()),
			server.WrapHandler(wrapper.MetricsHandler()),
			server.WrapHandler(wrapper.OpenTraceHandler()),
		)
	})
>>>>>>> 7086c01d

	// setup auth
	authOpts := []auth.Option{}
	if len(ctx.String("namespace")) > 0 {
		authOpts = append(authOpts, auth.Issuer(ctx.String("namespace")))
	}
	if len(ctx.String("auth_address")) > 0 {
		authOpts = append(authOpts, auth.Addrs(ctx.String("auth_address")))
	}
	if len(ctx.String("auth_id")) > 0 || len(ctx.String("auth_secret")) > 0 {
		authOpts = append(authOpts, auth.Credentials(
			ctx.String("auth_id"), ctx.String("auth_secret"),
		))
	}

	// load the jwt private and public keys, in the case of the server we want to generate them if not
	// present. The server will inject these creds into the core services, if the services generated
	// the credentials themselves then they wouldn't match
	if len(ctx.String("auth_public_key")) > 0 || len(ctx.String("auth_private_key")) > 0 {
		authOpts = append(authOpts, auth.PublicKey(ctx.String("auth_public_key")))
		authOpts = append(authOpts, auth.PrivateKey(ctx.String("auth_private_key")))
	} else if ctx.Args().First() == "server" || ctx.Args().First() == "service" {
		privKey, pubKey, err := user.GetJWTCerts()
		if err != nil {
			logger.Fatalf("Error getting keys: %v", err)
		}
		authOpts = append(authOpts, auth.PublicKey(string(pubKey)), auth.PrivateKey(string(privKey)))
	}

	auth.DefaultAuth.Init(authOpts...)

	// setup auth credentials, use local credentials for the CLI and injected creds
	// for the service.
	var err error
	if c.service {
		err = setupAuthForService()
	} else {
		err = setupAuthForCLI(ctx)
	}
	if err != nil {
		logger.Fatalf("Error setting up auth: %v", err)
	}
	go refreshAuthToken()

	// initialize the server with the namespace so it knows which domain to register in
	server.DefaultServer.Init(server.Namespace(ctx.String("namespace")))

	// setup registry
	registryOpts := []registry.Option{}

	// Parse registry TLS certs
	if len(ctx.String("registry_tls_cert")) > 0 || len(ctx.String("registry_tls_key")) > 0 {
		cert, err := tls.LoadX509KeyPair(ctx.String("registry_tls_cert"), ctx.String("registry_tls_key"))
		if err != nil {
			logger.Fatalf("Error loading registry tls cert: %v", err)
		}

		// load custom certificate authority
		caCertPool := x509.NewCertPool()
		if len(ctx.String("registry_tls_ca")) > 0 {
			crt, err := ioutil.ReadFile(ctx.String("registry_tls_ca"))
			if err != nil {
				logger.Fatalf("Error loading registry tls certificate authority: %v", err)
			}
			caCertPool.AppendCertsFromPEM(crt)
		}

		cfg := &tls.Config{Certificates: []tls.Certificate{cert}, RootCAs: caCertPool}
		registryOpts = append(registryOpts, registry.TLSConfig(cfg))
	}
	if len(ctx.String("registry_address")) > 0 {
		addresses := strings.Split(ctx.String("registry_address"), ",")
		registryOpts = append(registryOpts, registry.Addrs(addresses...))
	}
	if err := registry.DefaultRegistry.Init(registryOpts...); err != nil {
		logger.Fatalf("Error configuring registry: %v", err)
	}

	// Setup broker options.
	brokerOpts := []broker.Option{}
	if len(ctx.String("broker_address")) > 0 {
		brokerOpts = append(brokerOpts, broker.Addrs(ctx.String("broker_address")))
	}

	// Parse broker TLS certs
	if len(ctx.String("broker_tls_cert")) > 0 || len(ctx.String("broker_tls_key")) > 0 {
		cert, err := tls.LoadX509KeyPair(ctx.String("broker_tls_cert"), ctx.String("broker_tls_key"))
		if err != nil {
			logger.Fatalf("Error loading broker TLS cert: %v", err)
		}

		// load custom certificate authority
		caCertPool := x509.NewCertPool()
		if len(ctx.String("broker_tls_ca")) > 0 {
			crt, err := ioutil.ReadFile(ctx.String("broker_tls_ca"))
			if err != nil {
				logger.Fatalf("Error loading broker TLS certificate authority: %v", err)
			}
			caCertPool.AppendCertsFromPEM(crt)
		}

		cfg := &tls.Config{Certificates: []tls.Certificate{cert}, RootCAs: caCertPool}
		brokerOpts = append(brokerOpts, broker.TLSConfig(cfg))
	}
	if err := broker.DefaultBroker.Init(brokerOpts...); err != nil {
		logger.Fatalf("Error configuring broker: %v", err)
	}
	if err := broker.DefaultBroker.Connect(); err != nil {
		logger.Fatalf("Error connecting to broker: %v", err)
	}

	// Setup runtime. This is a temporary fix to trigger the runtime to recreate
	// its client now the client has been replaced with a wrapped one.
	if err := runtime.DefaultRuntime.Init(); err != nil {
		logger.Fatalf("Error configuring runtime: %v", err)
	}

	// Setup store options
	storeOpts := []store.StoreOption{}
	if len(ctx.String("store_address")) > 0 {
		storeOpts = append(storeOpts, store.Nodes(strings.Split(ctx.String("store_address"), ",")...))
	}
	if len(ctx.String("namespace")) > 0 {
		storeOpts = append(storeOpts, store.Database(ctx.String("namespace")))
	}
	if len(ctx.String("service_name")) > 0 {
		storeOpts = append(storeOpts, store.Table(ctx.String("service_name")))
	}
	if err := store.DefaultStore.Init(storeOpts...); err != nil {
		logger.Fatalf("Error configuring store: %v", err)
	}

	// set the registry and broker in the client and server
	client.DefaultClient.Init(
		client.Broker(broker.DefaultBroker),
		client.Registry(registry.DefaultRegistry),
	)
	server.DefaultServer.Init(
		server.Broker(broker.DefaultBroker),
		server.Registry(registry.DefaultRegistry),
	)

	// Setup config. Do this after auth is configured since it'll load the config
	// from the service immediately. We only do this if the action is nil, indicating
	// a service is being run
	if c.service && config.DefaultConfig == nil {
		config.DefaultConfig = mConfigCli.NewConfig(ctx.String("namespace"))
	} else if config.DefaultConfig == nil {
		config.DefaultConfig, _ = mConfigStore.NewConfig(store.DefaultStore, ctx.String("namespace"))
	}

	return nil
}

func (c *command) Init(opts ...Option) error {
	for _, o := range opts {
		o(&c.opts)
	}
	if len(c.opts.Name) > 0 {
		c.app.Name = c.opts.Name
	}
	if len(c.opts.Version) > 0 {
		c.app.Version = c.opts.Version
	}
	c.app.HideVersion = len(c.opts.Version) == 0
	c.app.Usage = c.opts.Description

	//allow user's flags to add
	if len(c.opts.Flags) > 0 {
		c.app.Flags = append(c.app.Flags, c.opts.Flags...)
	}
	//action to replace
	if c.opts.Action != nil {
		c.app.Action = c.opts.Action
	}

	return nil
}

func (c *command) Run() error {
	defer func() {
		if r := recover(); r != nil {
			report.Errorf(nil, fmt.Sprintf("panic: %v", string(debug.Stack())))
			panic(r)
		}
	}()
	return c.app.Run(os.Args)
}

func (c *command) String() string {
	return "micro"
}

// Register CLI commands
func Register(cmds ...*cli.Command) {
	app := DefaultCmd.App()
	app.Commands = append(app.Commands, cmds...)

	// sort the commands so they're listed in order on the cli
	// todo: move this to micro/cli so it's only run when the
	// commands are printed during "help"
	sort.Slice(app.Commands, func(i, j int) bool {
		return app.Commands[i].Name < app.Commands[j].Name
	})
}

// Run the default command
func Run() {
	if err := DefaultCmd.Run(); err != nil {
		fmt.Println(formatErr(err))
		os.Exit(1)
	}
}<|MERGE_RESOLUTION|>--- conflicted
+++ resolved
@@ -219,7 +219,11 @@
 			Value:   "",
 			EnvVars: []string{"MICRO_CONFIG_SECRET_KEY"},
 		},
-<<<<<<< HEAD
+		&cli.StringFlag{
+			Name:    "tracing_reporter_address",
+			Usage:   "The host:port of the opentracing agent e.g. localhost:6831",
+			EnvVars: []string{"MICRO_TRACING_REPORTER_ADDRESS"},
+		},
 		&cli.BoolFlag{
 			Name:    "default_wrapper",
 			Usage:   "Provide a default wrapper for default client and server to handle auth,trace,log,cache etc.",
@@ -231,12 +235,6 @@
 			Usage:   "run service in debug mode",
 			EnvVars: []string{"MICRO_DEBUG_MODE"},
 			Value:   false,
-=======
-		&cli.StringFlag{
-			Name:    "tracing_reporter_address",
-			Usage:   "The host:port of the opentracing agent e.g. localhost:6831",
-			EnvVars: []string{"MICRO_TRACING_REPORTER_ADDRESS"},
->>>>>>> 7086c01d
 		},
 	}
 )
@@ -395,29 +393,12 @@
 	)
 	// default wrapper
 	if ctx.Bool("default_wrapper") {
+	onceBefore.Do(func() {
 		// wrap the client
 		client.DefaultClient = wrapper.AuthClient(client.DefaultClient)
 		// client.DefaultClient = wrapper.CacheClient(client.DefaultClient)
 		client.DefaultClient = wrapper.TraceCall(client.DefaultClient)
 		//	client.DefaultClient = wrapper.FromService(client.DefaultClient)
-		client.DefaultClient = wrapper.LogClient(client.DefaultClient)
-
-		// wrap the server
-		server.DefaultServer.Init(
-			server.WrapHandler(wrapper.AuthHandler()),
-			server.WrapHandler(wrapper.TraceHandler()),
-			server.WrapHandler(wrapper.HandlerStats()),
-			server.WrapHandler(wrapper.LogHandler()),
-			server.WrapHandler(wrapper.MetricsHandler()),
-		)
-
-<<<<<<< HEAD
-	}
-=======
-	onceBefore.Do(func() {
-		// wrap the client
-		client.DefaultClient = wrapper.AuthClient(client.DefaultClient)
-		client.DefaultClient = wrapper.TraceCall(client.DefaultClient)
 		client.DefaultClient = wrapper.LogClient(client.DefaultClient)
 		client.DefaultClient = wrapper.OpentraceClient(client.DefaultClient)
 
@@ -431,7 +412,8 @@
 			server.WrapHandler(wrapper.OpenTraceHandler()),
 		)
 	})
->>>>>>> 7086c01d
+
+	}
 
 	// setup auth
 	authOpts := []auth.Option{}

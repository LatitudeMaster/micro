package cmd

import (
	"fmt"

	ver "github.com/hashicorp/go-version"
)

//export binary perperties
var (
	GitCommit string
	GitTag    string
	BuildDate string

<<<<<<< HEAD
	version    = "v3.2.0"
=======
	version    = "v3.4.0"
>>>>>>> cdb3e3ad
	prerelease = "" // blank if full release
)

func buildVersion() string {
	verStr := version
	if prerelease != "" {
		verStr = fmt.Sprintf("%s-%s", version, prerelease)
	}

	// check for git tag via ldflags
	if len(GitTag) > 0 {
		verStr = GitTag
	}

	// make sure we fail fast (panic) if bad version - this will get caught in CI tests
	ver.Must(ver.NewVersion(verStr))
	return verStr
}<|MERGE_RESOLUTION|>--- conflicted
+++ resolved
@@ -12,11 +12,7 @@
 	GitTag    string
 	BuildDate string
 
-<<<<<<< HEAD
-	version    = "v3.2.0"
-=======
 	version    = "v3.4.0"
->>>>>>> cdb3e3ad
 	prerelease = "" // blank if full release
 )
 

--- conflicted
+++ resolved
@@ -43,19 +43,6 @@
 				ctx = metadata.Set(ctx, "Micro-Namespace", ns)
 			}
 
-<<<<<<< HEAD
-			// ensure only accounts with the correct namespace can access this namespace,
-			// since the auth package will verify access below, and some endpoints could
-			// be public, we allow nil accounts access using the inAuthNamespace.Public option.
-			err := inAuthNamespace.Authorize(ctx, ns, inAuthNamespace.Public(ns))
-			if err == inAuthNamespace.ErrForbidden {
-				return errors.Forbidden(req.Service(), err.Error())
-			} else if err != nil {
-				return errors.InternalServerError(req.Service(), err.Error())
-			}
-
-=======
->>>>>>> 0ea88f4c
 			// construct the resource
 			res := &auth.Resource{
 				Type:     "service",

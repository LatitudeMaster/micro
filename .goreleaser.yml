--- conflicted
+++ resolved
@@ -12,11 +12,7 @@
   env:
     - CGO_ENABLED=0
     - GO111MODULE=on
-<<<<<<< HEAD
-  ldflags: -s -w -X github.com/micro-community/micro/v3/cmd.GitCommit={{ .ShortCommit }} -X github.com/micro-community/micro/v3/cmd.GitTag={{ .Tag }} -X github.com/micro-community/micro/v3/cmd.BuildDate={{ .Timestamp }} -X github.com/micro-community/micro/v3/cmd.SelfUpdate=false
-=======
-  ldflags: -s -w -X github.com/micro/micro/v3/cmd.GitCommit={{ .ShortCommit }} -X github.com/micro/micro/v3/cmd.GitTag={{ .Tag }} -X github.com/micro/micro/v3/cmd.BuildDate={{ .Timestamp }}
->>>>>>> b0144d41
+  ldflags: -s -w -X github.com/micro-community/micro/v3/cmd.GitCommit={{ .ShortCommit }} -X github.com/micro-community/micro/v3/cmd.GitTag={{ .Tag }} -X github.com/micro-community/micro/v3/cmd.BuildDate={{ .Timestamp }}
   goos:
   - linux
   - darwin

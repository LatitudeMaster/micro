// Package api is an API Gateway
package api

import (
	"fmt"
	"net/http"
	"time"

	"github.com/gorilla/mux"
	"github.com/micro/cli"
	ahandler "github.com/micro/go-api/handler"
	aapi "github.com/micro/go-api/handler/api"
	"github.com/micro/go-api/handler/event"
	ahttp "github.com/micro/go-api/handler/http"
	arpc "github.com/micro/go-api/handler/rpc"
	"github.com/micro/go-api/handler/web"
	"github.com/micro/go-api/resolver"
	"github.com/micro/go-api/resolver/grpc"
	"github.com/micro/go-api/resolver/host"
	rrmicro "github.com/micro/go-api/resolver/micro"
	"github.com/micro/go-api/resolver/path"
	"github.com/micro/go-api/router"
	"github.com/micro/go-api/server"
	"github.com/micro/go-log"
	"github.com/micro/go-micro"
	"github.com/micro/micro/internal/handler"
	"github.com/micro/micro/internal/helper"
	"github.com/micro/micro/internal/stats"
	"github.com/micro/micro/plugin"
)

var (
	Name         = "go.micro.api"
	Address      = ":8080"
	Handler      = "meta"
	Resolver     = "micro"
	RPCPath      = "/rpc"
	APIPath      = "/"
	ProxyPath    = "/{service:[a-zA-Z0-9]+}"
	Namespace    = "go.micro.api"
	HeaderPrefix = "X-Micro-"
)

func run(ctx *cli.Context, srvOpts ...micro.Option) {
	if len(ctx.GlobalString("server_name")) > 0 {
		Name = ctx.GlobalString("server_name")
	}
	if len(ctx.String("address")) > 0 {
		Address = ctx.String("address")
	}
	if len(ctx.String("handler")) > 0 {
		Handler = ctx.String("handler")
	}
	if len(ctx.String("namespace")) > 0 {
		Namespace = ctx.String("namespace")
	}
	if len(ctx.String("resolver")) > 0 {
		Resolver = ctx.String("resolver")
	}

	// Init plugins
	for _, p := range Plugins() {
		p.Init(ctx)
	}

	// Init API
	var opts []server.Option

	if ctx.GlobalBool("enable_acme") {
		hosts := helper.ACMEHosts(ctx)
		opts = append(opts, server.EnableACME(true))
		opts = append(opts, server.ACMEHosts(hosts...))
	} else if ctx.GlobalBool("enable_tls") {
		config, err := helper.TLSConfig(ctx)
		if err != nil {
			fmt.Println(err.Error())
			return
		}

		opts = append(opts, server.EnableTLS(true))
		opts = append(opts, server.TLSConfig(config))
	}

	// create the router
	var h http.Handler
	r := mux.NewRouter()
	h = r

	if ctx.GlobalBool("enable_stats") {
		st := stats.New()
		r.HandleFunc("/stats", st.StatsHandler)
		h = st.ServeHTTP(r)
		st.Start()
		defer st.Stop()
	}

	srvOpts = append(srvOpts, micro.Name(Name))
	if i := time.Duration(ctx.GlobalInt("register_ttl")); i > 0 {
		srvOpts = append(srvOpts, micro.RegisterTTL(i*time.Second))
	}
	if i := time.Duration(ctx.GlobalInt("register_interval")); i > 0 {
		srvOpts = append(srvOpts, micro.RegisterInterval(i*time.Second))
	}

	// initialise service
	service := micro.NewService(srvOpts...)

	// register rpc handler
	log.Logf("Registering RPC Handler at %s", RPCPath)
	r.HandleFunc(RPCPath, handler.RPC)

	// resolver options
	ropts := []resolver.Option{
		resolver.WithNamespace(Namespace),
		resolver.WithHandler(Handler),
	}

	// default resolver
	rr := rrmicro.NewResolver(ropts...)

	switch Resolver {
	case "host":
		rr = host.NewResolver(ropts...)
	case "path":
		rr = path.NewResolver(ropts...)
	case "grpc":
		rr = grpc.NewResolver(ropts...)
	}

	switch Handler {
	case "rpc":
		log.Logf("Registering API RPC Handler at %s", APIPath)
		rt := router.NewRouter(
			router.WithNamespace(Namespace),
			router.WithHandler(arpc.Handler),
			router.WithResolver(rr),
			router.WithRegistry(service.Options().Registry),
		)
		rp := arpc.NewHandler(
			ahandler.WithNamespace(Namespace),
			ahandler.WithRouter(rt),
			ahandler.WithService(service),
		)
		r.PathPrefix(APIPath).Handler(rp)
	case "api":
		log.Logf("Registering API Request Handler at %s", APIPath)
		rt := router.NewRouter(
			router.WithNamespace(Namespace),
			router.WithHandler(aapi.Handler),
			router.WithResolver(rr),
			router.WithRegistry(service.Options().Registry),
		)
		ap := aapi.NewHandler(
			ahandler.WithNamespace(Namespace),
			ahandler.WithRouter(rt),
			ahandler.WithService(service),
		)
		r.PathPrefix(APIPath).Handler(ap)
	case "event":
		log.Logf("Registering API Event Handler at %s", APIPath)
		rt := router.NewRouter(
			router.WithNamespace(Namespace),
			router.WithHandler(event.Handler),
			router.WithResolver(rr),
			router.WithRegistry(service.Options().Registry),
		)
		ev := event.NewHandler(
			ahandler.WithNamespace(Namespace),
			ahandler.WithRouter(rt),
			ahandler.WithService(service),
		)
		r.PathPrefix(APIPath).Handler(ev)
	case "http", "proxy":
		log.Logf("Registering API HTTP Handler at %s", ProxyPath)
		rt := router.NewRouter(
			router.WithNamespace(Namespace),
			router.WithHandler(ahttp.Handler),
			router.WithResolver(rr),
			router.WithRegistry(service.Options().Registry),
		)
		ht := ahttp.NewHandler(
			ahandler.WithNamespace(Namespace),
			ahandler.WithRouter(rt),
			ahandler.WithService(service),
		)
		r.PathPrefix(ProxyPath).Handler(ht)
	case "web":
		log.Logf("Registering API Web Handler at %s", APIPath)
		rt := router.NewRouter(
			router.WithNamespace(Namespace),
			router.WithHandler(web.Handler),
			router.WithResolver(rr),
			router.WithRegistry(service.Options().Registry),
		)
		w := web.NewHandler(
			ahandler.WithNamespace(Namespace),
			ahandler.WithRouter(rt),
			ahandler.WithService(service),
		)
		r.PathPrefix(APIPath).Handler(w)
	default:
		log.Logf("Registering API Default Handler at %s", APIPath)
		rt := router.NewRouter(
			router.WithNamespace(Namespace),
			router.WithRegistry(service.Options().Registry),
		)
		r.PathPrefix(APIPath).Handler(handler.Meta(service, rt))
	}

	// reverse wrap handler
	plugins := append(Plugins(), plugin.Plugins()...)
	for i := len(plugins); i > 0; i-- {
		h = plugins[i-1].Handler()(h)
	}

	// create the server
	api := server.NewServer(Address)
	api.Init(opts...)
	api.Handle("/", h)

	// Start API
	if err := api.Start(); err != nil {
		log.Fatal(err)
	}

	// Run server
	if err := service.Run(); err != nil {
		log.Fatal(err)
	}

	// Stop API
	if err := api.Stop(); err != nil {
		log.Fatal(err)
	}
}

func Commands(options ...micro.Option) []cli.Command {
	command := cli.Command{
		Name:   "api",
<<<<<<< HEAD
		Usage:  "Run the api gateway",
		Action: run,
=======
		Usage:  "Run the micro API",
		Action: func(ctx *cli.Context) {
			run(ctx, options...)
		},
>>>>>>> 718978da
		Flags: []cli.Flag{
			cli.StringFlag{
				Name:   "address",
				Usage:  "Set the api address e.g 0.0.0.0:8080",
				EnvVar: "MICRO_API_ADDRESS",
			},
			cli.StringFlag{
				Name:   "handler",
				Usage:  "Specify the request handler to be used for mapping HTTP requests to services; {api, event, http, rpc}",
				EnvVar: "MICRO_API_HANDLER",
			},
			cli.StringFlag{
				Name:   "namespace",
				Usage:  "Set the namespace used by the API e.g. com.example.api",
				EnvVar: "MICRO_API_NAMESPACE",
			},
			cli.StringFlag{
				Name:   "resolver",
				Usage:  "Set the hostname resolver used by the API {host, path, grpc}",
				EnvVar: "MICRO_API_RESOLVER",
			},
		},
	}

	for _, p := range Plugins() {
		if cmds := p.Commands(); len(cmds) > 0 {
			command.Subcommands = append(command.Subcommands, cmds...)
		}

		if flags := p.Flags(); len(flags) > 0 {
			command.Flags = append(command.Flags, flags...)
		}
	}

	return []cli.Command{command}
}<|MERGE_RESOLUTION|>--- conflicted
+++ resolved
@@ -236,16 +236,11 @@
 
 func Commands(options ...micro.Option) []cli.Command {
 	command := cli.Command{
-		Name:   "api",
-<<<<<<< HEAD
-		Usage:  "Run the api gateway",
-		Action: run,
-=======
-		Usage:  "Run the micro API",
+		Name:  "api",
+		Usage: "Run the api gateway",
 		Action: func(ctx *cli.Context) {
 			run(ctx, options...)
 		},
->>>>>>> 718978da
 		Flags: []cli.Flag{
 			cli.StringFlag{
 				Name:   "address",

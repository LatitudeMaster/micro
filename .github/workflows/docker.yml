--- conflicted
+++ resolved
@@ -40,10 +40,6 @@
     - name: Login to DockerHub
       uses: docker/login-action@v1
       with:
-<<<<<<< HEAD
-        name: crazybber/micro
-=======
->>>>>>> c509d04e
         username: ${{ secrets.DOCKER_USERNAME }}
         password: ${{ secrets.DOCKER_PASSWORD }}
 

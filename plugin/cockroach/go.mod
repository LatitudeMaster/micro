--- conflicted
+++ resolved
@@ -4,11 +4,7 @@
 
 require (
 	github.com/lib/pq v1.8.0
-<<<<<<< HEAD
-	github.com/micro-community/micro/v3 v3.0.0-beta.6
-=======
-	github.com/micro/micro/v3 v3.0.3
->>>>>>> 0be5927a
+	github.com/micro-community/micro/v3 v3.0.3
 	github.com/pkg/errors v0.9.1
 )
 

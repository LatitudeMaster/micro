--- conflicted
+++ resolved
@@ -4,11 +4,7 @@
 
 require (
 	github.com/lib/pq v1.8.0
-<<<<<<< HEAD
-	github.com/micro-community/micro/v3 v3.0.3
-=======
-	github.com/micro/micro/v3 v3.0.4
->>>>>>> 2f7ad185
+	github.com/micro-community/micro/v3 v3.0.4
 	github.com/pkg/errors v0.9.1
 )
 

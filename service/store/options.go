--- conflicted
+++ resolved
@@ -52,15 +52,9 @@
 	}
 }
 
-<<<<<<< HEAD
 // Table is analogous to a table in database backends or a key prefix in KV backends
-func Table(t string) StoreOption {
-	return func(o *StoreOptions) {
-=======
-// Table is analagous to a table in database backends or a key prefix in KV backends
 func Table(t string) Option {
 	return func(o *Options) {
->>>>>>> 0ea88f4c
 		o.Table = t
 	}
 }

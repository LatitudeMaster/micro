--- conflicted
+++ resolved
@@ -45,13 +45,8 @@
 	return nil
 }
 
-<<<<<<< HEAD
 // Init initializes the underlying stores
-func (c *cache) Init(opts ...store.StoreOption) error {
-=======
-// Init initialises the underlying stores
 func (c *cache) Init(opts ...store.Option) error {
->>>>>>> 0ea88f4c
 	if err := c.init(opts...); err != nil {
 		return err
 	}

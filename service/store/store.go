// Licensed under the Apache License, Version 2.0 (the "License");
// you may not use this file except in compliance with the License.
// You may obtain a copy of the License at
//
//     https://www.apache.org/licenses/LICENSE-2.0
//
// Unless required by applicable law or agreed to in writing, software
// distributed under the License is distributed on an "AS IS" BASIS,
// WITHOUT WARRANTIES OR CONDITIONS OF ANY KIND, either express or implied.
// See the License for the specific language governing permissions and
// limitations under the License.
//
// Original source: github.com/micro/go-micro/v3/store/store.go

// Package store is an interface for distributed data storage.
// The design document is located at https://github.com/micro/development/blob/master/design/framework/store.md
package store

import (
	"errors"
	"time"
)

var (
	// DefaultStore implementation
	DefaultStore Store
	// DefaultBlobStore implementation
	DefaultBlobStore BlobStore
	// ErrNotFound is returned when a key doesn't exist
	ErrNotFound = errors.New("not found")
)

// Store is a data storage interface
type Store interface {
<<<<<<< HEAD
	// Init initializes the store. It must perform any required setup on the backing storage implementation and check that it is ready for use, returning any errors.
	Init(...StoreOption) error
=======
	// Init initialises the store. It must perform any required setup on the backing storage implementation and check that it is ready for use, returning any errors.
	Init(...Option) error
>>>>>>> 0ea88f4c
	// Options allows you to view the current options.
	Options() Options
	// Read takes a single key name and optional ReadOptions. It returns matching []*Record or an error.
	Read(key string, opts ...ReadOption) ([]*Record, error)
	// Write() writes a record to the store, and returns an error if the record was not written.
	Write(r *Record, opts ...WriteOption) error
	// Delete removes the record with the corresponding key from the store.
	Delete(key string, opts ...DeleteOption) error
	// List returns any keys that match, or an empty list with no error if none matched.
	List(opts ...ListOption) ([]string, error)
	// Close the store
	Close() error
	// String returns the name of the implementation.
	String() string
}

// Record is an item stored or retrieved from a Store
type Record struct {
	// The key to store the record
	Key string `json:"key"`
	// The value within the record
	Value []byte `json:"value"`
	// Any associated metadata for indexing
	Metadata map[string]interface{} `json:"metadata"`
	// Time to expire a record: TODO: change to timestamp
	Expiry time.Duration `json:"expiry,omitempty"`
}

// Read records
func Read(key string, opts ...ReadOption) ([]*Record, error) {
	// execute the query
	return DefaultStore.Read(key, opts...)
}

// Write a record to the store
func Write(r *Record) error {
	return DefaultStore.Write(r)
}

// Delete removes the record with the corresponding key from the store.
func Delete(key string) error {
	return DefaultStore.Delete(key)
}

// List returns any keys that match, or an empty list with no error if none matched.
func List(opts ...ListOption) ([]string, error) {
	return DefaultStore.List(opts...)
}<|MERGE_RESOLUTION|>--- conflicted
+++ resolved
@@ -32,13 +32,8 @@
 
 // Store is a data storage interface
 type Store interface {
-<<<<<<< HEAD
 	// Init initializes the store. It must perform any required setup on the backing storage implementation and check that it is ready for use, returning any errors.
-	Init(...StoreOption) error
-=======
-	// Init initialises the store. It must perform any required setup on the backing storage implementation and check that it is ready for use, returning any errors.
 	Init(...Option) error
->>>>>>> 0ea88f4c
 	// Options allows you to view the current options.
 	Options() Options
 	// Read takes a single key name and optional ReadOptions. It returns matching []*Record or an error.
